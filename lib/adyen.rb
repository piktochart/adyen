# The Adyen module is the container module for all Adyen related functionality,
# which is implemented in submodules. This module only contains some global
# configuration methods.
#
# The most important submodules are:
<<<<<<< HEAD
# * {Adyen::HPP} for interacting with Adyen's Hosted Payment Pages.
# * {Adyen::REST} for communicating with the Adyen REST webservices.
module Adyen

  # Basic exception class for Adyen
  class Error < ::StandardError
  end

  # @return [Configuration] The configuration singleton.
  def self.configuration
    @configuration ||= Adyen::Configuration.new
  end

  def self.configuration=(configuration)
    @configuration = configuration
  end
end

require 'adyen/version'
require 'adyen/configuration'
require 'adyen/util'
require 'adyen/hpp'
require 'adyen/rest/signature'
=======
# * {Adyen::Form} for generating payment form fields, generating redirect URLs
#   to the Adyen payment system, and generating and checking of signatures.
# * {Adyen::API} for communicating with the Adyen SOAP services for issuing
#   (recurring) payments and recurring contract maintenance.
require 'adyen/base'
require 'adyen/version'

>>>>>>> ea7d2217
require 'adyen/form'
require 'adyen/api'
require 'adyen/rest'

# TODO: Move into main hpp file once it exists
require 'adyen/hpp/signature'

require 'adyen/railtie' if defined?(::Rails) && ::Rails::VERSION::MAJOR >= 3<|MERGE_RESOLUTION|>--- conflicted
+++ resolved
@@ -3,44 +3,14 @@
 # configuration methods.
 #
 # The most important submodules are:
-<<<<<<< HEAD
 # * {Adyen::HPP} for interacting with Adyen's Hosted Payment Pages.
 # * {Adyen::REST} for communicating with the Adyen REST webservices.
-module Adyen
-
-  # Basic exception class for Adyen
-  class Error < ::StandardError
-  end
-
-  # @return [Configuration] The configuration singleton.
-  def self.configuration
-    @configuration ||= Adyen::Configuration.new
-  end
-
-  def self.configuration=(configuration)
-    @configuration = configuration
-  end
-end
-
-require 'adyen/version'
-require 'adyen/configuration'
-require 'adyen/util'
-require 'adyen/hpp'
-require 'adyen/rest/signature'
-=======
-# * {Adyen::Form} for generating payment form fields, generating redirect URLs
-#   to the Adyen payment system, and generating and checking of signatures.
-# * {Adyen::API} for communicating with the Adyen SOAP services for issuing
-#   (recurring) payments and recurring contract maintenance.
 require 'adyen/base'
 require 'adyen/version'
 
->>>>>>> ea7d2217
 require 'adyen/form'
 require 'adyen/api'
 require 'adyen/rest'
-
-# TODO: Move into main hpp file once it exists
-require 'adyen/hpp/signature'
+require 'adyen/hpp'
 
 require 'adyen/railtie' if defined?(::Rails) && ::Rails::VERSION::MAJOR >= 3