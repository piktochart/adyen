begin 
  require "handsoap"
rescue LoadError
  $stderr.puts "The handsoap gem (>= 1.4.1) is required to use the SOAP clients:"
  $stderr.puts "$ (sudo) gem install handsoap --source http://gemcutter.org"
end

module Adyen

  # The SOAP module contains classes that interact with the Adyen SOAP
  # services. The clients are based on the +handsoap+ library and requires at
  # least version 1.4.1 of this gem.
  #
  # Note that you'll need an Adyen notification PSP reference for most SOAP
  # calls. Because of this, store all notifications that Adyen sends to you.
  # (e.g. using the {Adyen::Notification} ActiveRecord class). Moreover, most
  # SOAP calls do not respond that they were successful immediately, but a
  # notifications to indicate that will be sent later on.
  #
  # You'll need to provide a username and password to interact with the Adyen
  # SOAP services:
  #
  #     Adyen::SOAP.username = 'ws@Company.MyAccount'
  #     Adyen::SOAP.password = 'very$ecret'
  #
  # You can setup default parameters that will be used by every SOAP call by
  # using {Adyen::SOAP.default_arguments}. You can override these default
  # values by passing another value as parameter to the actual call.
  #
  #     Adyen::SOAP.default_arguments[:merchant_account] = 'MyMerchant'
  #
  # All SOAP clients are based on the {Adyen::SOAP::Base} class, which sets up
  # the Handsoap library to work with the Adyen SOAP services and implements
  # shared functionality. Based on this class, the following services are available:
  #
  # * {Adyen::SOAP::RecurringService} - SOAP service for handling recurring payments.
  # * {Adyen::SOAP::PaymentService} - SOAP service for modification to payments. Currently, 
  #   this class is just a stub. Feel free to implement it as you need it.
  module SOAP

    class << self
      
      # Username for the HTTP Basic Authentication that Adyen uses. Your username
      # should be something like +ws@Company.MyAccount+
      # @return [String]
      attr_accessor :username
      
      # Password for the HTTP Basic Authentication that Adyen uses. You can choose
      # your password yourself in the user management tool of the merchant area.
      # @return [String] 
      attr_accessor :password
      
      # Default arguments that will be used for every SOAP call.
      # @return [Hash] 
      attr_accessor :default_arguments
    end

    self.default_arguments = {} # Set default value

    # The base class sets up XML namespaces and HTTP authentication
    # for all the Adyen SOAP services.
    class Base < Handsoap::Service

      def self.inherited(klass) # :nodoc:
        # The version must be set to construct the request envelopes, the URI
        # wil be set later using the correct {Adyen.environment} value.
        klass.endpoint :version => 1, :uri => 'bogus'
      end
      
      def on_after_create_http_client(http_client)  # :nodoc:
        # Setup some CURL options to handle redirects correctly.
        http_client.follow_location = true
        http_client.max_redirects   = 1
      end

      def on_after_create_http_request(http_request) # :nodoc:
        # Setup basic authentication
        debug { |logger| logger.puts "Authorization: #{Adyen::SOAP.username}:#{Adyen::SOAP.password}..." }
        http_request.set_auth Adyen::SOAP.username, Adyen::SOAP.password
      end

      def on_create_document(doc) # :nodoc:
        # Setup XML namespaces for SOAP request body
        doc.alias 'payment',   'http://payment.services.adyen.com'
        doc.alias 'recurring', 'http://recurring.services.adyen.com'
        doc.alias 'common',    'http://common.services.adyen.com'
      end

      def on_response_document(doc) # :nodoc:
        # Setup XML namespaces for SOAP response
        doc.add_namespace 'payment',   'http://payment.services.adyen.com'
        doc.add_namespace 'recurring', 'http://recurring.services.adyen.com'
        doc.add_namespace 'common',    'http://common.services.adyen.com'
      end

      def on_before_dispatch # :nodoc:
        # Set endpoint URI before dispatch, so that changes in environment
        # are reflected correctly.
        self.class.endpoint(:uri => self.class::ENDPOINT_URI % Adyen.environment.to_s, :version => 1)
      end
    end

    # SOAP client to interact with the payment modification service of Adyen.
    # At this moment, none of the calls are implemented.
    class PaymentService < Base

      ENDPOINT_URI = 'https://pal-%s.adyen.com/pal/servlet/soap/Payment'

<<<<<<< HEAD
      # TODO: implement this

=======
      # Submits a recurring payment. Requires the following arguments as hash:
      #
      # * <tt>:selected_recurring_detail_reference</tt> This is the
      #       recurringDetailReference you want to use for this payment. You can use the
      #       value "LATEST" to select the most recently used recurring detail.
      # * <tt>:merchant_account</tt> The merchant account you want to process this payment
      #       with.
      # * <tt>:currency</tt> The three-letter capitalised ISO currency code to pay in.
      # * <tt>:value</tt> The payment amount.
      # * <tt>:reference</tt> Your reference for this payment. This (merchant) reference
      #       will be used in all communication to you about the status of the payment.
      #       Although it is a good idea to make sure it is unique, this is not a
      #       requirement.
      # * <tt>:shopper_email</tt> The email address of the shopper. This does not have to
      #       match the email address supplied with the initial payment, since it may have
      #       changed in the mean time.
      # * <tt>:shopper_reference</tt> The reference to the shopper. This shopperReference
      #       must be the same as the shopperReference used in the initial payment.
      def authorise(args = {})
        invoke_args = Adyen::SOAP.default_arguments.merge(args)
        response = invoke('payment:authorise') do |message|
          message.add('payment:paymentRequest') do |req|
            req.add('payment:selectedRecurringDetailReference', invoke_args[:selected_recurring_detail_reference])
            req.add('payment:recurring') do |recurring|
              recurring.add('payment:contract', 'RECURRING')
            end
            req.add('payment:merchantAccount', invoke_args[:merchant_account])
            req.add('payment:amount') do |amount|
              amount.add('common:currency', invoke_args[:currency])
              amount.add('common:value', invoke_args[:value])
            end
            req.add('payment:reference', invoke_args[:reference])
            req.add('payment:shopperEmail', invoke_args[:shopper_email])
            req.add('payment:shopperReference', invoke_args[:shopper_reference])
            req.add('payment:shopperInteraction', 'ContAuth')
          end
        end
      end
>>>>>>> 24cf1749
    end

    # SOAP client to interact with the recurring payment service of Adyen. This clients
    # implements the following calls:
    #
    # * +listRecurring+ to list recurring contracts for a shopper, using {Adyen::SOAP::RecurringService#list}.
    # * +submitRecurring+ to submit a recurring payment for a shopper, using {Adyen::SOAP::RecurringService#submit}.
    # * +deactivateRecurring+ to cancel a recurring contract, using {Adyen::SOAP::RecurringService#deactivate}.
    #
    # Before using this service, make sure to set the SOAP username and
    # password (see {Adyen::SOAP.username} and {Adyen::SOAP.password}).
    #
    # The recurring service requires shoppers to have a recurring contract.
    # Such a contract can be set up when creating the initial payment using
    # the {Adyen::Form} methods. After the payment has been authorized, a
    # {Adyen::Notification RECURRING_CONTRACT notification} will be sent. The
    # PSP reference of this notification should be used as
    # +:recurring_reference+ parameters in these calls.
    #
    # @see https://support.adyen.com/index.php?_m=downloads&_a=viewdownload&downloaditemid=7&nav=0,3 
    #   The Adyen recurring payments manual.
    class RecurringService < Base

      # The endpoint URI for this SOAP service, in which test or live should be filled in as 
      # environment.
      # @see Adyen.environment
      ENDPOINT_URI = 'https://pal-%s.adyen.com/pal/servlet/soap/Recurring'

      # Submits a recurring payment for a recurring contract to Adyen.
      #
      # @example 
      #   Adyen::SOAP::RecurringService.submit(
      #     :merchant_account => 'MyAccount',
      #     :shopper_reference => user.id, :shopper_email => user.email,
      #     :recurring_reference => user.contract_notification.psp_reference, 
      #     :reference => invoice.id, :currency => invoice.currency, :value => invoice.amount)
      #
      # @param [Hash] args The paramaters to use for this call. These will be marged by any default
      #   parameters set using {Adyen::SOAP.default_arguments}. Note that every option defined below
      #   is required by the Adyen SOAP service, so please provide a value for all options.
      # @option args [String] :merchant_account The merchant account to file this payment under.
      # @option args [String] :currency The currency code (EUR, GBP, USD, etc).
      # @option args [Integer] :value The value of the payment in cents.
      # @option args [Integer] :recurring_reference The psp_reference of the RECURRING_CONTRACT
      #   notification that was sent after the initial payment.
      # @option args [String] :reference The (merchant) reference for this payment. Use any string 
      #   you like that helps you identify this payment.
      # @option args [String] :shopper_email The email address of the shopper.
      # @option args [String] :shopper_reference The refrence of the shopper. This should be
      #   the same as the reference that was used to create the recurring contract.
      #
      # @return [nil] This method does not return anything. The result of the payment request will
      #    be communicated with an {Adyen::Notification}.
      # @see Adyen::Notification#collect_payment_for_recurring_contract!
      def submit(args = {})
        invoke_args = Adyen::SOAP.default_arguments.merge(args)
        response = invoke('recurring:submitRecurring') do |message|
          message.add('recurring:recurringRequest') do |req|
            req.add('recurring:amount') do |amount|
              amount.add('common:currency', invoke_args[:currency])
              amount.add('common:value', invoke_args[:value])
            end
            req.add('recurring:merchantAccount', invoke_args[:merchant_account])
            req.add('recurring:recurringReference', invoke_args[:recurring_reference])
            req.add('recurring:reference', invoke_args[:reference])
            req.add('recurring:shopperEmail', invoke_args[:shopper_email])
            req.add('recurring:shopperReference', invoke_args[:shopper_reference])
          end
        end
      end

      # Retrieves the recurring contracts for a shopper.
      #
      # @param [Hash] args The paramaters to use for this call. These will be marged by any default
      #   parameters set using {Adyen::SOAP.default_arguments}. Note that every option defined below
      #   is required by the Adyen SOAP service, so please provide a value for all options.
      # @option args [String] :merchant_account The merchant account to file this payment under.
      # @option args [String] :shopper_reference The refrence of the shopper. This should be
      #   the same as the reference that was used to create the recurring contract.
      #
      def list(args = {})
        invoke_args = Adyen::SOAP.default_arguments.merge(args)
        response = invoke('recurring:listRecurringDetails') do |message|
          message.add('recurring:recurringRequest') do |req|
            req.add('recurring:merchantAccount', invoke_args[:merchant_account])
            req.add('recurring:shopperReference', invoke_args[:shopper_reference])
          end
        end
      end

      # Deactivates a recurring payment contract. Requires the following arguments:
      #
      # @example
      #   Adyen::SOAP::RecurringService.deactivate(
      #     :merchant_account => 'MyAccount', :shopper_reference => user.id,
      #     :recurring_reference => user.contract_notification.psp_reference, 
      #     :reference => "Terminated account #{user.account.id}")
      #
      # @param [Hash] args The paramaters to use for this call. These will be marged by any default
      #   parameters set using {Adyen::SOAP.default_arguments}. Note that every option defined below
      #   is required by the Adyen SOAP service, so please provide a value for all options.
      # @option args [String] :merchant_account The merchant account to file this payment under.
      # @option args [String] :shopper_reference The refrence of the shopper. This should be
      #   the same as the reference that was used to create the recurring contract.
      # @option args [Integer] :recurring_reference The psp_reference of the RECURRING_CONTRACT
      #   notification that was sent after the initial payment.
      # @option args [String] :reference The (merchant) reference for this contract deactivation. 
      #   Use any string you like that helps you identify this contract deactivation.
      #
      # @return [nil] This method does not return anything.
      # @see Adyen::Notification#deactivate_recurring_contract!
      def deactivate(args = {})
        invoke_args = Adyen::SOAP.default_arguments.merge(args)
        response = invoke('recurring:deactivateRecurring') do |message|
          message.add('recurring:recurringRequest') do |req|
            req.add('recurring:merchantAccount', invoke_args[:merchant_account])
            req.add('recurring:recurringReference', invoke_args[:recurring_reference])
            req.add('recurring:reference', invoke_args[:reference])
            req.add('recurring:shopperReference', invoke_args[:shopper_reference])
          end
        end
      end
    end
  end
end<|MERGE_RESOLUTION|>--- conflicted
+++ resolved
@@ -100,36 +100,52 @@
       end
     end
 
-    # SOAP client to interact with the payment modification service of Adyen.
-    # At this moment, none of the calls are implemented.
+    # SOAP client to interact with the payment modification service of Adyen. This client
+    # implements the following calls:
+    #
+    # * +authorise+ to list recurring contracts for a shopper, using {Adyen::SOAP::PaymentService#authorise}.
+    #
+    # Before using this service, make sure to set the SOAP username and
+    # password (see {Adyen::SOAP.username} and {Adyen::SOAP.password}).
     class PaymentService < Base
 
       ENDPOINT_URI = 'https://pal-%s.adyen.com/pal/servlet/soap/Payment'
 
-<<<<<<< HEAD
-      # TODO: implement this
-
-=======
-      # Submits a recurring payment. Requires the following arguments as hash:
-      #
-      # * <tt>:selected_recurring_detail_reference</tt> This is the
+      # Submits a recurring payment for authorisation.
+      #
+      # @example 
+      #   Adyen::SOAP::PaymentService.authorise(
+      #     :merchant_account => 'MyAccount', :selected_recurring_detail_reference => 'LATEST',
+      #     :shopper_reference => user.id, :shopper_email => user.email,
+      #     :reference => invoice.id, :currency => invoice.currency, :value => invoice.amount)
+      #
+      # @param [Hash] args The paramaters to use for this call. These will be marged by any default
+      #       parameters set using {Adyen::SOAP.default_arguments}. Note that every option defined below
+      #       is required by the Adyen SOAP service, so please provide a value for all options.
+      # @option args [String] :selected_recurring_detail_reference ('LATEST') This is the
       #       recurringDetailReference you want to use for this payment. You can use the
-      #       value "LATEST" to select the most recently used recurring detail.
-      # * <tt>:merchant_account</tt> The merchant account you want to process this payment
+      #       value "LATEST" to select the most recently used recurring detail, which is the default. 
+      # @option args [String] :merchant_account The merchant account you want to process this payment
       #       with.
-      # * <tt>:currency</tt> The three-letter capitalised ISO currency code to pay in.
-      # * <tt>:value</tt> The payment amount.
-      # * <tt>:reference</tt> Your reference for this payment. This (merchant) reference
+      # @option args [String] :currency The currency code (EUR, GBP, USD, etc).
+      # @option args [Integer] :value The value of the payment in cents.
+      # @option args [String] :reference Your reference for this payment. This (merchant) reference
       #       will be used in all communication to you about the status of the payment.
-      #       Although it is a good idea to make sure it is unique, this is not a
-      #       requirement.
-      # * <tt>:shopper_email</tt> The email address of the shopper. This does not have to
+      #       Although it is a good idea to make sure it is unique, this is not a requirement.
+      # @option args [String] :shopper_email The email address of the shopper. This does not have to
       #       match the email address supplied with the initial payment, since it may have
       #       changed in the mean time.
-      # * <tt>:shopper_reference</tt> The reference to the shopper. This shopperReference
-      #       must be the same as the shopperReference used in the initial payment.
+      # @option args [String] :shopper_reference The reference of the shopper. This should be
+      #       the same as the reference that was used to create the recurring contract.
+      #
+      # @see https://support.adyen.com/index.php?_m=downloads&_a=viewdownload&downloaditemid=1
+      #       The Adyen integration manual
+      # @see https://support.adyen.com/index.php?_m=downloads&_a=viewdownload&downloaditemid=7&nav=0,3 
+      #       The Adyen recurring payments manual.
       def authorise(args = {})
         invoke_args = Adyen::SOAP.default_arguments.merge(args)
+        invoke_args[:selected_recurring_detail_reference] ||= 'LATEST'
+        
         response = invoke('payment:authorise') do |message|
           message.add('payment:paymentRequest') do |req|
             req.add('payment:selectedRecurringDetailReference', invoke_args[:selected_recurring_detail_reference])
@@ -148,7 +164,6 @@
           end
         end
       end
->>>>>>> 24cf1749
     end
 
     # SOAP client to interact with the recurring payment service of Adyen. This clients
@@ -194,10 +209,13 @@
       # @option args [Integer] :value The value of the payment in cents.
       # @option args [Integer] :recurring_reference The psp_reference of the RECURRING_CONTRACT
       #   notification that was sent after the initial payment.
-      # @option args [String] :reference The (merchant) reference for this payment. Use any string 
-      #   you like that helps you identify this payment.
-      # @option args [String] :shopper_email The email address of the shopper.
-      # @option args [String] :shopper_reference The refrence of the shopper. This should be
+      # @option args [String] :reference Your reference for this payment. This (merchant) reference
+      #   will be used in all communication to you about the status of the payment.
+      #   Although it is a good idea to make sure it is unique, this is not a requirement.
+      # @option args [String] :shopper_email The email address of the shopper. This does not have to
+      #   match the email address supplied with the initial payment, since it may have
+      #   changed in the mean time.
+      # @option args [String] :shopper_reference The reference of the shopper. This should be
       #   the same as the reference that was used to create the recurring contract.
       #
       # @return [nil] This method does not return anything. The result of the payment request will
